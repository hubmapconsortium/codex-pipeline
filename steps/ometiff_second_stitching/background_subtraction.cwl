--- conflicted
+++ resolved
@@ -3,11 +3,7 @@
 
 requirements:
   DockerRequirement:
-<<<<<<< HEAD
-    dockerPull: hubmap/codex-scripts:2.6
-=======
     dockerPull: hubmap/codex-scripts:latest
->>>>>>> 0fadb51f
     dockerOutputDirectory: "/output"
 
 baseCommand: ["python", "/opt/background_subtraction/run_background_subtraction.py"]
