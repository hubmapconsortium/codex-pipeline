import argparse
import logging
<<<<<<< HEAD
from pathlib import Path
import re
import tarfile
=======
import os
import re
import tarfile
from collections import defaultdict
from os import walk
from pathlib import Path
from typing import Dict, List, Tuple

>>>>>>> 900c0bce
import yaml
from typing import Dict, List, Tuple

from utils import collect_files_by_tile, infer_tile_names, list_directory_tree

logging.basicConfig(
    level=logging.DEBUG,
    format="%(levelname)-7s - %(message)s",
)
logger = logging.getLogger(__name__)

<<<<<<< HEAD
def alpha_num_order(string: str) -> str:
    """ Returns all numbers on 5 digits to let sort the string with numeric order.
    Ex: alpha_num_order("a6b12.125")  ==> "a00006b00012.00125"
    """
    return ''.join([format(int(x), '05d') if x.isdigit()
                    else x for x in re.split(r'(\d+)', string)])


def get_img_listing(in_dir: Path) -> List[Path]:
    allowed_extensions = ('.tif', '.tiff')
    listing = list(in_dir.iterdir())
    img_listing = [f for f in listing if f.suffix in allowed_extensions]
    img_listing = sorted(img_listing, key=lambda x: alpha_num_order(x.name))
    return img_listing
=======

def create_relative_symlink_target(
    input_file_path: Path,
    input_base_path: Path,
    relative_output_path: Path,
) -> Path:
    relative_input_path = input_base_path.name / input_file_path.relative_to(input_base_path)
    relative_output_path_piece = Path(*[".."] * (len(relative_output_path.parts) - 1))
    return relative_output_path_piece / relative_input_path


if __name__ == "__main__":

    parser = argparse.ArgumentParser(
        description="Set up a directory containing the files for the visualization team."
    )
    parser.add_argument(
        "cytokit_yaml_config",
        help="Path to Cytokit YAML config file.",
        type=Path,
    )
    parser.add_argument(
        "ometiff_dir",
        help="Path to Cytokit output directory from OME-TIFF creation pipeline step.",
        type=Path,
    )
    parser.add_argument(
        "sprm_output_dir",
        help="Path to output directory from SPRM pipeline step.",
        type=Path,
    )
>>>>>>> 900c0bce


<<<<<<< HEAD
def make_dir_if_not_exists(dir_path: Path):
    if not dir_path.exists():
        dir_path.mkdir(parents=True, exist_ok = True)


def get_file_paths_by_region(dir_listing: List[Path]) -> Dict[int, List[Path]]:
    file_path_by_reg = {}

    for i, path in enumerate(dir_listing):
        region_id = int(re.search(r'^reg(\d+)_*', path.name).groups()[0])
        if region_id in file_path_by_reg:
            file_path_by_reg[region_id] += [path]
        else:
            file_path_by_reg[region_id] = [path]

    return file_path_by_reg


def create_relative_symlink_target(
        file_path: Path,
        file_dir: Path,
        file_symlink: Path) -> Path:

    relative_input_path = file_dir.name / file_path.relative_to(file_dir)
    relative_output_path_piece = Path(*['..'] * (len(file_symlink.parts) - 1))
    return relative_output_path_piece / relative_input_path

def main(cytokit_yaml_config, ometiff_dir, sprm_output_dir):
    cytometry_ometiff_dir = ometiff_dir / 'mask'
    expressions_ometiff_dir = ometiff_dir / 'expressions'

    # TODO: use logging for this
    logger.debug(f'{ometiff_dir=}')
    logger.debug('Cytometry OME-TIFF directory listing:')
    logger.debug('\n' + list_directory_tree(cytometry_ometiff_dir))
    logger.debug('Expressions OME-TIFF directory listing:')
    logger.debug('\n' + list_directory_tree(expressions_ometiff_dir))
    logger.debug(f'{sprm_output_dir=}')
    logger.debug('SPRM directory listing:')
    logger.debug('\n' + list_directory_tree(sprm_output_dir))

    output_dir = Path("for-visualization")
    make_dir_if_not_exists(output_dir)

    segmentation_mask_ometiffs = get_file_paths_by_region(get_img_listing(cytometry_ometiff_dir))
    expressions_ometiffs = get_file_paths_by_region(get_img_listing(expressions_ometiff_dir))
    sprm_outputs = get_file_paths_by_region(list(sprm_output_dir.iterdir()))
=======
    tile_names = infer_tile_names(args.cytokit_yaml_config)

    cytometry_ometiff_dir = args.ometiff_dir / "cytometry/tile/ome-tiff"
    expressions_ometiff_dir = args.ometiff_dir / "extract/expressions/ome-tiff"

    # TODO: use logging for this
    logger.debug(f"{args.ometiff_dir=}")
    logger.debug("Cytometry OME-TIFF directory listing:")
    logger.debug("\n" + list_directory_tree(cytometry_ometiff_dir))
    logger.debug("Expressions OME-TIFF directory listing:")
    logger.debug("\n" + list_directory_tree(expressions_ometiff_dir))
    logger.debug(f"{args.sprm_output_dir=}")
    logger.debug("SPRM directory listing:")
    logger.debug("\n" + list_directory_tree(args.sprm_output_dir))

    segmentation_mask_ometiffs = collect_files_by_tile(tile_names, cytometry_ometiff_dir)
    expressions_ometiffs = collect_files_by_tile(tile_names, expressions_ometiff_dir)
    sprm_outputs = collect_files_by_tile(tile_names, args.sprm_output_dir, allow_empty_tiles=True)

    output_dir = Path("for-visualization")
    output_dir.mkdir(parents=True, exist_ok=True)

    for tile in tile_names:
        tile_dir = output_dir / tile
        tile_dir.mkdir(parents=True, exist_ok=True)
>>>>>>> 900c0bce

    symlinks_to_archive: List[Tuple[Path, Path]] = []

    # TODO: Perhaps a proper function to do this in a less repetitive way would be nicer.
<<<<<<< HEAD
    for region in segmentation_mask_ometiffs:
        reg_dir = output_dir / Path('reg' + str(region))
        make_dir_if_not_exists(reg_dir)

    for region in segmentation_mask_ometiffs :
        reg_dir = output_dir / Path('reg' + str(region))
        symlink = reg_dir / 'segmentation.ome.tiff'
        for img_path in segmentation_mask_ometiffs[region]:
            link_target = create_relative_symlink_target(img_path, ometiff_dir, symlink)
            symlinks_to_archive.append((symlink, link_target))

    for region in expressions_ometiffs:
        reg_dir = output_dir / Path('reg' + str(region))
        symlink = reg_dir / 'antigen_exprs.ome.tiff'
        for img_path in expressions_ometiffs[region]:
            link_target = create_relative_symlink_target(img_path, ometiff_dir, symlink)
            symlinks_to_archive.append((symlink, link_target))

    for region in sprm_outputs:
        reg_dir = output_dir / Path('reg' + str(region))
        for sprm_file_path in sprm_outputs[region]:
            symlink = reg_dir / sprm_file_path.name
            link_target = create_relative_symlink_target(sprm_file_path, sprm_output_dir, symlink)
=======
    for tile in segmentation_mask_ometiffs:
        symlink = output_dir / tile / "segmentation.ome.tiff"
        # There should only be one file here...
        link_target = create_relative_symlink_target(
            segmentation_mask_ometiffs[tile][0],
            args.ometiff_dir,
            symlink,
        )
        symlinks_to_archive.append((symlink, link_target))

    for tile in expressions_ometiffs:
        symlink = output_dir / tile / "antigen_exprs.ome.tiff"
        link_target = create_relative_symlink_target(
            expressions_ometiffs[tile][0],
            args.ometiff_dir,
            symlink,
        )
        symlinks_to_archive.append((symlink, link_target))

    for tile in sprm_outputs:
        tile_ometiff_pattern = re.compile(tile + r"\.ome\.tiff-(.*)$")
        for sprm_file in sprm_outputs[tile]:
            link_name = tile_ometiff_pattern.match(sprm_file.name).group(1)
            symlink = output_dir / tile / link_name
            link_target = create_relative_symlink_target(
                sprm_file,
                args.sprm_output_dir,
                symlink,
            )
>>>>>>> 900c0bce
            symlinks_to_archive.append((symlink, link_target))

    with tarfile.open("symlinks.tar", "w") as t:
        for symlink, link_target in symlinks_to_archive:
            symlink.symlink_to(link_target)
            logger.info(f"Archiving symlink {symlink} -> {link_target}")
            t.add(symlink)

    for symlink, link_target in symlinks_to_archive:
        symlink.unlink()


if __name__ == "__main__" :

    parser = argparse.ArgumentParser(
        description = (
            "Set up a directory containing the files for the visualization team."
        )
    )
    parser.add_argument(
        "cytokit_yaml_config",
        help="Path to Cytokit YAML config file.",
        type=Path,
    )
    parser.add_argument(
        "ometiff_dir",
        help = "Path to Cytokit output directory from OME-TIFF creation pipeline step.",
        type = Path,
    )
    parser.add_argument(
        "sprm_output_dir",
        help = "Path to output directory from SPRM pipeline step.",
        type = Path,
    )

    args = parser.parse_args()
    main(args.cytokit_yaml_config, args.ometiff_dir, args.sprm_output_dir)<|MERGE_RESOLUTION|>--- conflicted
+++ resolved
@@ -1,10 +1,5 @@
 import argparse
 import logging
-<<<<<<< HEAD
-from pathlib import Path
-import re
-import tarfile
-=======
 import os
 import re
 import tarfile
@@ -13,7 +8,6 @@
 from pathlib import Path
 from typing import Dict, List, Tuple
 
->>>>>>> 900c0bce
 import yaml
 from typing import Dict, List, Tuple
 
@@ -25,7 +19,7 @@
 )
 logger = logging.getLogger(__name__)
 
-<<<<<<< HEAD
+
 def alpha_num_order(string: str) -> str:
     """ Returns all numbers on 5 digits to let sort the string with numeric order.
     Ex: alpha_num_order("a6b12.125")  ==> "a00006b00012.00125"
@@ -40,42 +34,8 @@
     img_listing = [f for f in listing if f.suffix in allowed_extensions]
     img_listing = sorted(img_listing, key=lambda x: alpha_num_order(x.name))
     return img_listing
-=======
-
-def create_relative_symlink_target(
-    input_file_path: Path,
-    input_base_path: Path,
-    relative_output_path: Path,
-) -> Path:
-    relative_input_path = input_base_path.name / input_file_path.relative_to(input_base_path)
-    relative_output_path_piece = Path(*[".."] * (len(relative_output_path.parts) - 1))
-    return relative_output_path_piece / relative_input_path
 
 
-if __name__ == "__main__":
-
-    parser = argparse.ArgumentParser(
-        description="Set up a directory containing the files for the visualization team."
-    )
-    parser.add_argument(
-        "cytokit_yaml_config",
-        help="Path to Cytokit YAML config file.",
-        type=Path,
-    )
-    parser.add_argument(
-        "ometiff_dir",
-        help="Path to Cytokit output directory from OME-TIFF creation pipeline step.",
-        type=Path,
-    )
-    parser.add_argument(
-        "sprm_output_dir",
-        help="Path to output directory from SPRM pipeline step.",
-        type=Path,
-    )
->>>>>>> 900c0bce
-
-
-<<<<<<< HEAD
 def make_dir_if_not_exists(dir_path: Path):
     if not dir_path.exists():
         dir_path.mkdir(parents=True, exist_ok = True)
@@ -123,38 +83,11 @@
     segmentation_mask_ometiffs = get_file_paths_by_region(get_img_listing(cytometry_ometiff_dir))
     expressions_ometiffs = get_file_paths_by_region(get_img_listing(expressions_ometiff_dir))
     sprm_outputs = get_file_paths_by_region(list(sprm_output_dir.iterdir()))
-=======
-    tile_names = infer_tile_names(args.cytokit_yaml_config)
 
-    cytometry_ometiff_dir = args.ometiff_dir / "cytometry/tile/ome-tiff"
-    expressions_ometiff_dir = args.ometiff_dir / "extract/expressions/ome-tiff"
-
-    # TODO: use logging for this
-    logger.debug(f"{args.ometiff_dir=}")
-    logger.debug("Cytometry OME-TIFF directory listing:")
-    logger.debug("\n" + list_directory_tree(cytometry_ometiff_dir))
-    logger.debug("Expressions OME-TIFF directory listing:")
-    logger.debug("\n" + list_directory_tree(expressions_ometiff_dir))
-    logger.debug(f"{args.sprm_output_dir=}")
-    logger.debug("SPRM directory listing:")
-    logger.debug("\n" + list_directory_tree(args.sprm_output_dir))
-
-    segmentation_mask_ometiffs = collect_files_by_tile(tile_names, cytometry_ometiff_dir)
-    expressions_ometiffs = collect_files_by_tile(tile_names, expressions_ometiff_dir)
-    sprm_outputs = collect_files_by_tile(tile_names, args.sprm_output_dir, allow_empty_tiles=True)
-
-    output_dir = Path("for-visualization")
-    output_dir.mkdir(parents=True, exist_ok=True)
-
-    for tile in tile_names:
-        tile_dir = output_dir / tile
-        tile_dir.mkdir(parents=True, exist_ok=True)
->>>>>>> 900c0bce
 
     symlinks_to_archive: List[Tuple[Path, Path]] = []
 
     # TODO: Perhaps a proper function to do this in a less repetitive way would be nicer.
-<<<<<<< HEAD
     for region in segmentation_mask_ometiffs:
         reg_dir = output_dir / Path('reg' + str(region))
         make_dir_if_not_exists(reg_dir)
@@ -178,37 +111,6 @@
         for sprm_file_path in sprm_outputs[region]:
             symlink = reg_dir / sprm_file_path.name
             link_target = create_relative_symlink_target(sprm_file_path, sprm_output_dir, symlink)
-=======
-    for tile in segmentation_mask_ometiffs:
-        symlink = output_dir / tile / "segmentation.ome.tiff"
-        # There should only be one file here...
-        link_target = create_relative_symlink_target(
-            segmentation_mask_ometiffs[tile][0],
-            args.ometiff_dir,
-            symlink,
-        )
-        symlinks_to_archive.append((symlink, link_target))
-
-    for tile in expressions_ometiffs:
-        symlink = output_dir / tile / "antigen_exprs.ome.tiff"
-        link_target = create_relative_symlink_target(
-            expressions_ometiffs[tile][0],
-            args.ometiff_dir,
-            symlink,
-        )
-        symlinks_to_archive.append((symlink, link_target))
-
-    for tile in sprm_outputs:
-        tile_ometiff_pattern = re.compile(tile + r"\.ome\.tiff-(.*)$")
-        for sprm_file in sprm_outputs[tile]:
-            link_name = tile_ometiff_pattern.match(sprm_file.name).group(1)
-            symlink = output_dir / tile / link_name
-            link_target = create_relative_symlink_target(
-                sprm_file,
-                args.sprm_output_dir,
-                symlink,
-            )
->>>>>>> 900c0bce
             symlinks_to_archive.append((symlink, link_target))
 
     with tarfile.open("symlinks.tar", "w") as t:
