cwlVersion: v1.1
class: CommandLineTool
label: Collect dataset info for Cytokit
hints:
  DockerRequirement:
<<<<<<< HEAD
    dockerPull: hubmap/codex-scripts:1.6.8
baseCommand: /opt/collect_dataset_info.py
=======
    dockerPull: hubmap/codex-scripts
baseCommand: ["python", "/opt/collect_dataset_info.py"]
>>>>>>> 72d1ff0b

inputs:
  base_directory:
    type: Directory
    inputBinding:
      position: 1
outputs:
  pipeline_config:
    type: File
    outputBinding:
      glob: pipelineConfig.json<|MERGE_RESOLUTION|>--- conflicted
+++ resolved
@@ -3,13 +3,8 @@
 label: Collect dataset info for Cytokit
 hints:
   DockerRequirement:
-<<<<<<< HEAD
-    dockerPull: hubmap/codex-scripts:1.6.8
-baseCommand: /opt/collect_dataset_info.py
-=======
     dockerPull: hubmap/codex-scripts
 baseCommand: ["python", "/opt/collect_dataset_info.py"]
->>>>>>> 72d1ff0b
 
 inputs:
   base_directory:
