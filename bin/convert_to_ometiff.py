import argparse
import json
import logging
import re
from multiprocessing import Pool
from os import walk
from pathlib import Path
from typing import List, Tuple

import lxml.etree
import numpy as np
import yaml
from aicsimageio import AICSImage
from aicsimageio.vendor.omexml import OMEXML
from aicsimageio.writers import ome_tiff_writer
from tifffile import TiffFile

from utils import print_directory_tree

logging.basicConfig(level=logging.INFO, format="%(levelname)-7s - %(message)s")
logger = logging.getLogger(__name__)


SEGMENTATION_CHANNEL_NAMES = [
    "cells",
    "nuclei",
    "cell_boundaries",
    "nucleus_boundaries",
]

TIFF_FILE_NAMING_PATTERN = re.compile(r"^R\d{3}_X(\d{3})_Y(\d{3})\.tif")


def collect_tiff_file_list(directory: Path, TIFF_FILE_NAMING_PATTERN: re.Pattern) -> List[Path]:
    """
    Given a directory path and a regex, find all the files in the directory that
    match the regex.

    TODO: this is very similar to a function in create_cellshapes_csv.py -- could
    do to unify with a separate module?
    """
    fileList = []

    for dirpath, dirnames, filenames in walk(directory):
        for filename in filenames:
            if TIFF_FILE_NAMING_PATTERN.match(filename):
                fileList.append(directory / filename)

    if len(fileList) == 0:
        logger.warning("No files found in " + str(directory))

    return fileList


def get_lateral_resolution(cytokit_config_filename: Path) -> float:

    with open(cytokit_config_filename) as cytokit_config_file:
        cytokit_config = yaml.safe_load(cytokit_config_file)

    return float("%0.2f" % cytokit_config["acquisition"]["lateral_resolution"])


def collect_expressions_extract_channels(extractFile: Path) -> List[str]:
    """
    Given a TIFF file path, read file with TiffFile to get Labels attribute from
    ImageJ metadata. Return a list of the channel names in the same order as they
    appear in the ImageJ metadata.
    We need to do this to get the channel names in the correct order, and the
    ImageJ "Labels" attribute isn't picked up by AICSImageIO.
    """
    img = TiffFile(extractFile)

    numChannels = int(img.imagej_metadata["channels"])

    channelList = img.imagej_metadata["Labels"][0:numChannels]

    # Remove "proc_" from the start of the channel names.
    procPattern = re.compile(r"^proc_(.*)")

    channelList = [procPattern.match(channel).group(1) for channel in channelList]

    return channelList


def add_pixel_size_units(omeXml):
    # Don't take any chances about locale environment variables in Docker containers
    # and headless server systems; be explicit about using UTF-8
    encoding = "utf-8"
    omeXmlRoot = lxml.etree.fromstring(omeXml.to_xml(encoding=encoding).encode(encoding))

    namespace_prefix = omeXmlRoot.nsmap[None]
    image_node = omeXmlRoot.find(f"{{{namespace_prefix}}}Image")
    pixels_node = image_node.find(f"{{{namespace_prefix}}}Pixels")

    pixels_node.set("PhysicalSizeXUnit", "nm")
    pixels_node.set("PhysicalSizeYUnit", "nm")

    omexml_with_pixel_units = OMEXML(xml=lxml.etree.tostring(omeXmlRoot))
    return omexml_with_pixel_units


def convert_tiff_file(funcArgs: Tuple[Path, Path, List, float]):
    """
    Given a tuple containing a source TIFF file path, a destination OME-TIFF path,
    a list of channel names, a float value for the lateral resolution in
    nanometres, convert the source TIFF file to OME-TIFF format, containing
    polygons for segmented cell shapes in the "ROI" OME-XML element.
    """
    sourceFile, ometiffFile, channelNames, lateral_resolution = funcArgs

    logger.info(f"Converting file: { str( sourceFile ) }")

    image = AICSImage(sourceFile)

    imageDataForOmeTiff = image.get_image_data("TCZYX")

    # Create a template OME-XML object.
    omeXml = OMEXML()

    # Populate it with image metadata.
    omeXml.image().Pixels.set_SizeT(image.size_t)
    omeXml.image().Pixels.set_SizeC(image.size_c)
    omeXml.image().Pixels.set_SizeZ(image.size_z)
    omeXml.image().Pixels.set_SizeY(image.size_y)
    omeXml.image().Pixels.set_SizeX(image.size_x)
    omeXml.image().Pixels.set_PixelType(str(imageDataForOmeTiff.dtype))
    omeXml.image().Pixels.set_DimensionOrder("XYZCT")
    omeXml.image().Pixels.channel_count = len(channelNames)
    omeXml.image().Pixels.set_PhysicalSizeX(lateral_resolution)
    omeXml.image().Pixels.set_PhysicalSizeY(lateral_resolution)

    omeXml = add_pixel_size_units(omeXml)

    for i in range(0, len(channelNames)):
        omeXml.image().Pixels.Channel(i).Name = channelNames[i]
        omeXml.image().Pixels.Channel(i).ID = "Channel:0:" + str(i)

    with ome_tiff_writer.OmeTiffWriter(ometiffFile) as ome_writer:
        ome_writer.save(
            imageDataForOmeTiff,
            ome_xml=omeXml,
            dimension_order="TCZYX",
            channel_names=channelNames,
        )

    logger.info(f"OME-TIFF file created: { ometiffFile }")


def create_ome_tiffs(
    file_list: List[Path],
    output_dir: Path,
    channel_names: List[str],
    lateral_resolution: float,
    subprocesses: int,
):
    """
    Given:
        - a list of TIFF files
        - an output directory path
        - a list of channel names
        - a float value for the lateral resolution in nanometres (aka XY resolution aka pixel size).
        - an integer value for the number of multiprocessing subprocesses
        - a dictionary of best focus z-planes indexed by tile x,y coordinates
    Create OME-TIFF files using parallel processes.
    """
    output_dir.mkdir(parents=True, exist_ok=True)

    args_for_conversion = []

    for source_file in file_list:
        ome_tiff_file = (output_dir / source_file.name).with_suffix(".ome.tiff")

        args_for_conversion.append(
            (
                source_file,
                ome_tiff_file,
                channel_names,
                lateral_resolution,
            )
        )

    # for argtuple in args_for_conversion :
    #    convert_tiff_file( argtuple )

    with Pool(processes=subprocesses) as pool:
        pool.imap_unordered(convert_tiff_file, args_for_conversion)
        pool.close()
        pool.join()


########
# MAIN #
########
if __name__ == "__main__":

    parser = argparse.ArgumentParser(
        description=(
            "Convert Cytokit's output TIFFs containing segmentation and extraction "
            'results to OME-TIFF, and add the channel names. Creates an "ome-tiff" '
            "directory inside the output/cytometry/tile and "
            "output/extract/expressions directories."
        ),
    )
    parser.add_argument(
        "cytokit_output",
        help="Path to output of `cytokit processor`",
        type=Path,
    )
    parser.add_argument(
        "cytokit_config",
        help="Path to Cytokit YAML config file",
        type=Path,
    )
    parser.add_argument(
        "-p",
        "--processes",
        help="Number of parallel OME-TIFF conversions to perform at once",
        type=int,
        default=8,
    )
    """
    # Commented out until this file is available
    parser.add_argument(
            "antibody_info",
            help = "Path to file containing antibody information"
    )
    """

    args = parser.parse_args()

<<<<<<< HEAD
    print('Cytokit output:')
    print_directory_tree(args.cytokit_output)
=======
    print("Cytokit processor output:")
    print_directory_tree(args.cytokit_processor_output)
    print("Cytokit operator output:")
    print_directory_tree(args.cytokit_operator_output)
>>>>>>> 900c0bce

    output_dir = Path("output")
    output_dir.mkdir(parents=True, exist_ok=True)

    cytometry_tile_dir_piece = Path("cytometry/tile")
    extract_expressions_piece = Path("extract/expressions")
    processor_data_json_piece = Path("processor/data.json")

<<<<<<< HEAD
    cytometryTileDir = args.cytokit_output / cytometry_tile_dir_piece
    print('Cytometry tile directory:', cytometryTileDir)
    extractDir = args.cytokit_output / extract_expressions_piece
    print('Extract expressions directory:', extractDir)
=======
    cytometryTileDir = args.cytokit_processor_output / cytometry_tile_dir_piece
    print("Cytometry tile directory:", cytometryTileDir)
    extractDir = args.cytokit_operator_output / extract_expressions_piece
    print("Extract expressions directory:", extractDir)

    segmentationFileList = collect_tiff_file_list(cytometryTileDir, TIFF_FILE_NAMING_PATTERN)
    extractFileList = collect_tiff_file_list(extractDir, TIFF_FILE_NAMING_PATTERN)
>>>>>>> 900c0bce

    lateral_resolution = get_lateral_resolution(args.cytokit_config)

    # Create segmentation mask OME-TIFFs
    if segmentationFileList:
        create_ome_tiffs(
            segmentationFileList,
            output_dir / cytometry_tile_dir_piece / "ome-tiff",
            SEGMENTATION_CHANNEL_NAMES,
            lateral_resolution,
            args.processes,
        )

    # Create the extract OME-TIFFs.
    if extractFileList:
        # For the extract, pull the correctly ordered list of channel names from
        # one of the files, as they aren't guaranteed to be in the same order as
        # the YAML config.
        extractChannelNames = collect_expressions_extract_channels(extractFileList[0])

        create_ome_tiffs(
            extractFileList,
            output_dir / extract_expressions_piece / "ome-tiff",
            extractChannelNames,
            lateral_resolution,
            args.processes,
        )<|MERGE_RESOLUTION|>--- conflicted
+++ resolved
@@ -227,39 +227,26 @@
     """
 
     args = parser.parse_args()
-
-<<<<<<< HEAD
+    
     print('Cytokit output:')
     print_directory_tree(args.cytokit_output)
-=======
-    print("Cytokit processor output:")
-    print_directory_tree(args.cytokit_processor_output)
-    print("Cytokit operator output:")
-    print_directory_tree(args.cytokit_operator_output)
->>>>>>> 900c0bce
-
+    
     output_dir = Path("output")
     output_dir.mkdir(parents=True, exist_ok=True)
 
     cytometry_tile_dir_piece = Path("cytometry/tile")
     extract_expressions_piece = Path("extract/expressions")
     processor_data_json_piece = Path("processor/data.json")
-
-<<<<<<< HEAD
+    
+    
     cytometryTileDir = args.cytokit_output / cytometry_tile_dir_piece
     print('Cytometry tile directory:', cytometryTileDir)
     extractDir = args.cytokit_output / extract_expressions_piece
     print('Extract expressions directory:', extractDir)
-=======
-    cytometryTileDir = args.cytokit_processor_output / cytometry_tile_dir_piece
-    print("Cytometry tile directory:", cytometryTileDir)
-    extractDir = args.cytokit_operator_output / extract_expressions_piece
-    print("Extract expressions directory:", extractDir)
 
     segmentationFileList = collect_tiff_file_list(cytometryTileDir, TIFF_FILE_NAMING_PATTERN)
     extractFileList = collect_tiff_file_list(extractDir, TIFF_FILE_NAMING_PATTERN)
->>>>>>> 900c0bce
-
+    
     lateral_resolution = get_lateral_resolution(args.cytokit_config)
 
     # Create segmentation mask OME-TIFFs
