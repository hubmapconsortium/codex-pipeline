--- conflicted
+++ resolved
@@ -6,13 +6,7 @@
 
 requirements:
   DockerRequirement:
-<<<<<<< HEAD
-    dockerPull: hubmap/cytokit:2.1
-    dockerOutputDirectory: "/lab/cytokit_output"
-hints:
-=======
     dockerPull: hubmap/cytokit:latest
->>>>>>> b6baef08
   DockerGpuRequirement: {}
 
   InitialWorkDirRequirement:
