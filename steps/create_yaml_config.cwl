cwlVersion: v1.1
class: CommandLineTool
label: Create Cytokit experiment config
hints:
  DockerRequirement:
<<<<<<< HEAD
    dockerPull: hubmap/codex-scripts:1.6.8
baseCommand: /opt/create_cytokit_config.py
=======
    dockerPull: hubmap/codex-scripts
baseCommand: ["python", "/opt/create_cytokit_config.py"]
>>>>>>> 72d1ff0b

inputs:
  gpus:
    type: string
    inputBinding:
      position: 1
      prefix: "--gpus="
      separate: false
  pipeline_config:
    type: File
    inputBinding:
      position: 2
outputs:
  cytokit_config:
    type: File
    outputBinding:
      glob: experiment.yaml<|MERGE_RESOLUTION|>--- conflicted
+++ resolved
@@ -3,13 +3,8 @@
 label: Create Cytokit experiment config
 hints:
   DockerRequirement:
-<<<<<<< HEAD
-    dockerPull: hubmap/codex-scripts:1.6.8
-baseCommand: /opt/create_cytokit_config.py
-=======
     dockerPull: hubmap/codex-scripts
 baseCommand: ["python", "/opt/create_cytokit_config.py"]
->>>>>>> 72d1ff0b
 
 inputs:
   gpus:
