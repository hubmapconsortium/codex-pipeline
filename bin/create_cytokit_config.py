--- conflicted
+++ resolved
@@ -125,8 +125,7 @@
 
     for field in acquisitionFields :
         cytokitConfig[ "acquisition" ][ field ] = pipelineConfigInfo[ field ]
-    
-    
+
     # Create operator section to extract channels collapsed in one time point,
     # leaving out blank/empty channels and only including the nuclear stain
     # channel used for segmentation.
@@ -134,11 +133,11 @@
     emptyPattern = re.compile( r'^empty', re.IGNORECASE )
     dapiChannelPattern = re.compile( r'^DAPI', re.IGNORECASE )
     hoechstChannelPattern = re.compile( r'^HOECHST', re.IGNORECASE )
-    
+
     operatorExtractChannels = []
 
     for channelName in pipelineConfigInfo[ "channel_names" ] :
-        
+
         # Skip unwanted channels.
         if blankPattern.match( channelName ) :
             continue
@@ -150,15 +149,11 @@
         elif hoechstChannelPattern.match( channelName ) :
             if channelName != pipelineConfigInfo[ "nuclei_channel" ] :
                 continue
-            
+
         # Append to operator extract channels with "proc_" prepended -- this
         # tells Cytokit to extract the channels from the processed tiles.
         operatorExtractChannels.append( "proc_" + channelName )
 
-<<<<<<< HEAD
-    # Write config in YAML format.
-=======
-    
     # Add operator section to config.
     cytokitConfig[ "operator" ] = [
         {
@@ -168,9 +163,7 @@
             }
         }
     ]
-    
-    # Write config in YAML format. 
->>>>>>> 6b5b8b1c
+
     logger.info( "Writing Cytokit config to " + args.outfile )
 
     with open( args.outfile, 'w') as outFile:
