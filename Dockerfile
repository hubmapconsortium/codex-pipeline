FROM python:3

RUN pip install --no-cache-dir pyyaml
<<<<<<< HEAD

COPY bin /opt
=======
RUN pip install --no-cache-dir aicsimageio
RUN pip install --no-cache-dir tifffile
>>>>>>> b1cf0a9c
<|MERGE_RESOLUTION|>--- conflicted
+++ resolved
@@ -1,10 +1,7 @@
 FROM python:3
 
 RUN pip install --no-cache-dir pyyaml
-<<<<<<< HEAD
-
-COPY bin /opt
-=======
 RUN pip install --no-cache-dir aicsimageio
 RUN pip install --no-cache-dir tifffile
->>>>>>> b1cf0a9c
+
+COPY bin /opt