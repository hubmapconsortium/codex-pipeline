--- conflicted
+++ resolved
@@ -19,14 +19,10 @@
         type=Path,
     )
     args = parser.parse_args()
-
-<<<<<<< HEAD
+    
     expressions_ometiff_dir = args.ometiff_dir / 'expressions'
     cytometry_ometiff_dir = args.ometiff_dir / 'mask'
-=======
-    expressions_ometiff_dir = args.ometiff_dir / "extract/expressions/ome-tiff"
-    cytometry_ometiff_dir = args.ometiff_dir / "cytometry/tile/ome-tiff"
->>>>>>> 900c0bce
+
 
     logger.debug("Expressions OME-TIFF directory:")
     logger.debug(list_directory_tree(expressions_ometiff_dir))
